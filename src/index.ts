--- conflicted
+++ resolved
@@ -129,14 +129,10 @@
 }
 
 async function main() {
-<<<<<<< HEAD
   // Parse command line arguments first
   const { loggingConfig } = parseArgs()
 
   // Initialize logger with configuration from CLI flags
-=======
-  const loggingConfig = loadLoggingConfig()
->>>>>>> 39d7b596
   const logger = createLogger({
     logLevel: loggingConfig.level,
     logFilePath: path.resolve(process.cwd(), loggingConfig.logFilePath || 'create-poly-app.log'),
